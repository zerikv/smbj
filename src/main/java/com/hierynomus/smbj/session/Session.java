/*
 * Copyright (C)2016 - SMBJ Contributors
 *
 * Licensed under the Apache License, Version 2.0 (the "License");
 * you may not use this file except in compliance with the License.
 * You may obtain a copy of the License at
 *
 *     http://www.apache.org/licenses/LICENSE-2.0
 *
 * Unless required by applicable law or agreed to in writing, software
 * distributed under the License is distributed on an "AS IS" BASIS,
 * WITHOUT WARRANTIES OR CONDITIONS OF ANY KIND, either express or implied.
 * See the License for the specific language governing permissions and
 * limitations under the License.
 */
package com.hierynomus.smbj.session;

import java.io.IOException;
import java.util.concurrent.Future;
import javax.crypto.spec.SecretKeySpec;
import org.slf4j.Logger;
import org.slf4j.LoggerFactory;
import com.hierynomus.mssmb2.SMB2Packet;
import com.hierynomus.mssmb2.SMB2ShareCapabilities;
import com.hierynomus.mssmb2.messages.SMB2Logoff;
import com.hierynomus.mssmb2.messages.SMB2TreeConnectRequest;
import com.hierynomus.mssmb2.messages.SMB2TreeConnectResponse;
import com.hierynomus.protocol.commons.concurrent.Futures;
import com.hierynomus.smbj.common.MessageSigning;
import com.hierynomus.smbj.common.SMBApiException;
import com.hierynomus.smbj.common.SMBRuntimeException;
import com.hierynomus.smbj.common.SmbPath;
import com.hierynomus.smbj.connection.Connection;
import com.hierynomus.smbj.event.SMBEventBus;
import com.hierynomus.smbj.event.SessionLoggedOff;
import com.hierynomus.smbj.event.TreeDisconnected;
import com.hierynomus.smbj.share.*;
import com.hierynomus.smbj.transport.TransportException;

import net.engio.mbassy.listener.Handler;

/**
 * A Session
 */
public class Session implements AutoCloseable {
    private static final Logger logger = LoggerFactory.getLogger(Session.class);
    private long sessionId;

    private SecretKeySpec signingKeySpec;
    private boolean signingRequired;

    private Connection connection;
    private SMBEventBus bus;
    private TreeConnectTable treeConnectTable = new TreeConnectTable();

    public Session(long sessionId, Connection connection, SMBEventBus bus, boolean signingRequired) {
        this.sessionId = sessionId;
        this.connection = connection;
        this.bus = bus;
        this.signingKeySpec = null;
<<<<<<< HEAD
        this.signingRequired = connection.getConnectionInfo().isRequireSigning();
        if (bus != null) {
            bus.subscribe(this);
        }
=======
        this.signingRequired = signingRequired;
        bus.subscribe(this);
>>>>>>> 7186c9a6
    }

    public long getSessionId() {
        return sessionId;
    }

    /**
     * Connect to a share on the remote machine over the authenticated session.
     * <p/>
     * [MS-SMB2].pdf 3.2.4.2 Application Requests a Connection to a Share
     * [MS-SMB2].pdf 3.2.4.2.4 Connecting to the Share
     * [MS-SMB2].pdf 3.2.5.5 Receiving an SMB2 TREE_CONNECT Response
     *
     * @param shareName The name of the share to connect to.
     * @return the handle to the connected share.
     */
    public Share connectShare(String shareName) {
        TreeConnect connectedConnect = treeConnectTable.getTreeConnect(shareName);
        if (connectedConnect != null) {
            logger.info("Returning cached Share {} for {}", connectedConnect.getTreeId(), shareName);
            return connectedConnect.getHandle();
        } else {
            return connectTree(shareName);
        }
    }

    private Share connectTree(final String shareName) {
        String remoteHostname = connection.getRemoteHostname();
        SmbPath smbPath = new SmbPath(remoteHostname, shareName);
        logger.info("Connection to {} on session {}", smbPath, sessionId);
        try {
            SMB2TreeConnectRequest smb2TreeConnectRequest = new SMB2TreeConnectRequest(connection.getNegotiatedProtocol().getDialect(), smbPath, sessionId);
            smb2TreeConnectRequest.getHeader().setCreditRequest(256);
            Future<SMB2TreeConnectResponse> send = this.send(smb2TreeConnectRequest);
            SMB2TreeConnectResponse response = Futures.get(send, TransportException.Wrapper);
            if (response.getHeader().getStatus().isError()) {
                logger.debug(response.getHeader().toString());
                throw new SMBApiException(response.getHeader(), "Could not connect to " + smbPath);
            }

            if (response.getCapabilities().contains(SMB2ShareCapabilities.SMB2_SHARE_CAP_ASYMMETRIC)) {
                throw new SMBRuntimeException("ASYMMETRIC capability unsupported");
            }

            long treeId = response.getHeader().getTreeId();
            TreeConnect treeConnect = new TreeConnect(treeId, smbPath, this, response.getCapabilities(), connection, bus);
            treeConnectTable.register(treeConnect);
            if (response.isDiskShare()) {
                return new DiskShare(smbPath, treeConnect);
            } else if (response.isNamedPipe()) {
                return new NamedPipe(smbPath, treeConnect);
            } else if (response.isPrinterShare()) {
                return new PrinterShare(smbPath, treeConnect);
            } else {
                throw new SMBRuntimeException("Unknown ShareType returned in the TREE_CONNECT Response");
            }
        } catch (TransportException e) {
            throw new SMBRuntimeException(e);
        }
    }

    @Handler
    private void disconnectTree(TreeDisconnected disconnectEvent) {
        if (disconnectEvent.getSessionId() == sessionId) {
            logger.debug("Notified of TreeDisconnected <<" + disconnectEvent.getTreeId() + ">>");
            treeConnectTable.closed(disconnectEvent.getTreeId());
        }
    }

    public void logoff() throws TransportException {
        logger.info("Logging off session " + sessionId + " from host " + connection.getRemoteHostname());
        for (TreeConnect treeConnect : treeConnectTable.getOpenTreeConnects()) {
            try {
                treeConnect.getHandle().close();
            } catch (IOException e) {
                logger.error(String.format("Caught exception while closing TreeConnect with id: %s", treeConnect.getTreeId()), e);
            }
        }
        SMB2Logoff logoff = new SMB2Logoff(connection.getNegotiatedProtocol().getDialect(), sessionId);
        SMB2Logoff response = Futures.get(this.<SMB2Logoff>send(logoff), TransportException.Wrapper);
        if (!response.getHeader().getStatus().isSuccess()) {
            throw new SMBApiException(response.getHeader(), "Could not logoff session <<" + sessionId + ">>");
        }
        bus.publish(new SessionLoggedOff(sessionId));
    }

    public boolean isSigningRequired() {
        return signingRequired;
    }

    public void setSigningKey(byte[] signingKeyBytes) {
        if (connection.getNegotiatedProtocol().getDialect().isSmb3x()) {
            throw new IllegalStateException("Cannot set a signing key (yet) for SMB3.x");
        } else {
            this.signingKeySpec = new SecretKeySpec(signingKeyBytes, MessageSigning.HMAC_SHA256_ALGORITHM);
        }
    }

    public SecretKeySpec getSigningKeySpec() {
        return signingKeySpec;
    }

    @Override
    public void close() throws IOException {
        logoff();
    }

    public Connection getConnection() {
        return connection;
    }

    /**
     * send a packet.  The packet will be signed or not depending on the session's flags.
     *
     * @param packet SMBPacket to send
     * @return a Future to be used to retrieve the response packet
     * @throws TransportException
     */
    public <T extends SMB2Packet> Future<T> send(SMB2Packet packet) throws TransportException {
        if (signingRequired && signingKeySpec == null) {
            throw new TransportException("Message signing is required, but no signing key is negotiated");
        }
        return connection.send(packet, isSigningRequired() ? signingKeySpec : null);
    }

    public void setBus(SMBEventBus bus) {
        if (this.bus != null) {
            this.bus.unsubscribe(this);
            this.bus = null;
        }
        this.bus = bus;
        bus.subscribe(this);
    }
}<|MERGE_RESOLUTION|>--- conflicted
+++ resolved
@@ -58,15 +58,10 @@
         this.connection = connection;
         this.bus = bus;
         this.signingKeySpec = null;
-<<<<<<< HEAD
-        this.signingRequired = connection.getConnectionInfo().isRequireSigning();
+        this.signingRequired = signingRequired;
         if (bus != null) {
             bus.subscribe(this);
         }
-=======
-        this.signingRequired = signingRequired;
-        bus.subscribe(this);
->>>>>>> 7186c9a6
     }
 
     public long getSessionId() {
@@ -200,4 +195,8 @@
         this.bus = bus;
         bus.subscribe(this);
     }
+
+    public void setSessionId(long sessionId) {
+        this.sessionId = sessionId;
+    }
 }