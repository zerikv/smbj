/*
 * Copyright (C)2016 - SMBJ Contributors
 *
 * Licensed under the Apache License, Version 2.0 (the "License");
 * you may not use this file except in compliance with the License.
 * You may obtain a copy of the License at
 *
 *     http://www.apache.org/licenses/LICENSE-2.0
 *
 * Unless required by applicable law or agreed to in writing, software
 * distributed under the License is distributed on an "AS IS" BASIS,
 * WITHOUT WARRANTIES OR CONDITIONS OF ANY KIND, either express or implied.
 * See the License for the specific language governing permissions and
 * limitations under the License.
 */
package com.hierynomus.smbj.share;

import com.hierynomus.mssmb2.SMB2FileId;
import com.hierynomus.smbj.ProgressListener;
import com.hierynomus.smbj.common.SMBApiException;
import com.hierynomus.smbj.connection.Connection;
import com.hierynomus.smbj.io.ByteChunkProvider;
import com.hierynomus.smbj.session.Session;
import org.slf4j.Logger;
import org.slf4j.LoggerFactory;

import java.io.IOException;
import java.io.OutputStream;

public class File extends DiskEntry {

    private static final Logger logger = LoggerFactory.getLogger(File.class);

    public File(SMB2FileId fileId, TreeConnect treeConnect, String fileName) {
        super(treeConnect, fileId, fileName);
    }

<<<<<<< HEAD
    public void write(InputStream srcStream) throws IOException, SMBApiException {
        write(srcStream, null);
    }

    public void write(InputStream srcStream, ProgressListener progressListener) throws IOException, SMBApiException {

        Session session = treeConnect.getSession();
        Connection connection = session.getConnection();

        byte[] buf = new byte[connection.getNegotiatedProtocol().getMaxWriteSize()];
        OutputStream os = getOutputStream(progressListener);
        int numRead = -1;
        while ((numRead = srcStream.read(buf)) != -1) {
            os.write(buf, 0, numRead);
            os.flush();
=======
    public void write(ByteChunkProvider provider, ProgressListener progressListener) throws TransportException {
        Session session = treeConnect.getSession();
        Connection connection = session.getConnection();

        while (provider.isAvailable()) {
            logger.debug("Writing to {} from offset {}", this.fileName, provider.getOffset());
            SMB2WriteRequest wreq = new SMB2WriteRequest(connection.getNegotiatedProtocol().getDialect(), getFileId(),
                session.getSessionId(), treeConnect.getTreeId(), provider, connection.getNegotiatedProtocol().getMaxWriteSize());
            Future<SMB2WriteResponse> writeFuture = connection.send(wreq);
            SMB2WriteResponse wresp = Futures.get(writeFuture, TransportException.Wrapper);
            if (wresp.getHeader().getStatus() != NtStatus.STATUS_SUCCESS) {
                throw new SMBApiException(wresp.getHeader().getStatus(), "Write failed for " + this);
            }
            if (progressListener != null) progressListener.onProgressChanged(wresp.getBytesWritten(), provider.getOffset());

>>>>>>> 1aa34b54
        }
        os.close();
    }

    public void read(OutputStream destStream) throws IOException,
        SMBApiException {
        read(destStream, null);
    }

//    public void write(InputStream srcStream, ProgressListener progressListener) throws IOException, SMBApiException {
//
//        Session session = treeConnect.getSession();
//        Connection connection = session.getConnection();
//
//        byte[] buf = new byte[connection.getNegotiatedProtocol().getMaxWriteSize()];
//        int numRead = -1;
//        int offset = 0;
//
//        while ((numRead = srcStream.read(buf)) != -1) {
//            //logger.debug("Writing {} bytes", numRead);
//            SMB2WriteRequest wreq = new SMB2WriteRequest(connection.getNegotiatedProtocol().getDialect(), getFileId(),
//                    session.getSessionId(), treeConnect.getTreeId(),
//                    buf, numRead, offset, 0);
//            Future<SMB2WriteResponse> writeFuture = connection.send(wreq);
//            SMB2WriteResponse wresp = Futures.get(writeFuture, TransportException.Wrapper);
//
//            if (wresp.getHeader().getStatus() != NtStatus.STATUS_SUCCESS) {
//                throw new SMBApiException(wresp.getHeader().getStatus(), "Write failed for " + this);
//            }
//            offset += numRead;
//            if (progressListener != null) progressListener.onProgressChanged(offset, -1);
//        }
//    }

    public void read(OutputStream destStream, ProgressListener progressListener) throws IOException,
        SMBApiException {
        Session session = treeConnect.getSession();
        Connection connection = session.getConnection();
        InputStream is = getInputStream(progressListener);
        int numRead = -1;
        byte[] buf = new byte[connection.getNegotiatedProtocol().getMaxWriteSize()];
        while ((numRead = is.read(buf)) != -1) {
            destStream.write(buf, 0, numRead);
        }
        is.close();
    }

    public InputStream getInputStream() {
        return getInputStream(null);
    }

    private InputStream getInputStream(final ProgressListener listener) {
        return new FileInputStream(fileId, treeConnect, listener);
    }

    public OutputStream getOutputStream() {
        return getOutputStream(null);
    }

    private OutputStream getOutputStream(final ProgressListener listener) {
        return new FileOutputStream(fileId, treeConnect, listener);
    }

    @Override
    public String toString() {
        return "File{" +
                "fileId=" + fileId +
                ", fileName='" + fileName + '\'' +
                '}';
    }

}<|MERGE_RESOLUTION|>--- conflicted
+++ resolved
@@ -15,17 +15,26 @@
  */
 package com.hierynomus.smbj.share;
 
+import com.hierynomus.mserref.NtStatus;
 import com.hierynomus.mssmb2.SMB2FileId;
+import com.hierynomus.mssmb2.messages.SMB2ReadRequest;
+import com.hierynomus.mssmb2.messages.SMB2ReadResponse;
+import com.hierynomus.mssmb2.messages.SMB2WriteRequest;
+import com.hierynomus.mssmb2.messages.SMB2WriteResponse;
+import com.hierynomus.protocol.commons.concurrent.Futures;
 import com.hierynomus.smbj.ProgressListener;
 import com.hierynomus.smbj.common.SMBApiException;
 import com.hierynomus.smbj.connection.Connection;
 import com.hierynomus.smbj.io.ByteChunkProvider;
 import com.hierynomus.smbj.session.Session;
+import com.hierynomus.smbj.transport.TransportException;
 import org.slf4j.Logger;
 import org.slf4j.LoggerFactory;
 
 import java.io.IOException;
+import java.io.InputStream;
 import java.io.OutputStream;
+import java.util.concurrent.Future;
 
 public class File extends DiskEntry {
 
@@ -35,23 +44,6 @@
         super(treeConnect, fileId, fileName);
     }
 
-<<<<<<< HEAD
-    public void write(InputStream srcStream) throws IOException, SMBApiException {
-        write(srcStream, null);
-    }
-
-    public void write(InputStream srcStream, ProgressListener progressListener) throws IOException, SMBApiException {
-
-        Session session = treeConnect.getSession();
-        Connection connection = session.getConnection();
-
-        byte[] buf = new byte[connection.getNegotiatedProtocol().getMaxWriteSize()];
-        OutputStream os = getOutputStream(progressListener);
-        int numRead = -1;
-        while ((numRead = srcStream.read(buf)) != -1) {
-            os.write(buf, 0, numRead);
-            os.flush();
-=======
     public void write(ByteChunkProvider provider, ProgressListener progressListener) throws TransportException {
         Session session = treeConnect.getSession();
         Connection connection = session.getConnection();
@@ -67,15 +59,28 @@
             }
             if (progressListener != null) progressListener.onProgressChanged(wresp.getBytesWritten(), provider.getOffset());
 
->>>>>>> 1aa34b54
         }
-        os.close();
     }
 
-    public void read(OutputStream destStream) throws IOException,
-        SMBApiException {
-        read(destStream, null);
+
+    public void write(ByteChunkProvider provider) throws IOException, SMBApiException {
+        write(provider, null);
     }
+
+//    public void write(ByteChunkProvider provider, ProgressListener progressListener) throws IOException, SMBApiException {
+//
+//        Session session = treeConnect.getSession();
+//        Connection connection = session.getConnection();
+//
+//        byte[] buf = new byte[connection.getNegotiatedProtocol().getMaxWriteSize()];
+//        OutputStream os = getOutputStream(progressListener);
+//        int numRead = -1;
+//        while ((numRead = srcStream.read(buf)) != -1) {
+//            os.write(buf, 0, numRead);
+//            os.flush();
+//        }
+//        os.close();
+//    }
 
 //    public void write(InputStream srcStream, ProgressListener progressListener) throws IOException, SMBApiException {
 //
@@ -101,6 +106,11 @@
 //            if (progressListener != null) progressListener.onProgressChanged(offset, -1);
 //        }
 //    }
+
+    public void read(OutputStream destStream) throws IOException,
+        SMBApiException {
+        read(destStream, null);
+    }
 
     public void read(OutputStream destStream, ProgressListener progressListener) throws IOException,
         SMBApiException {
