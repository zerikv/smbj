/*
 * Copyright (C)2016 - SMBJ Contributors
 *
 * Licensed under the Apache License, Version 2.0 (the "License");
 * you may not use this file except in compliance with the License.
 * You may obtain a copy of the License at
 *
 *     http://www.apache.org/licenses/LICENSE-2.0
 *
 * Unless required by applicable law or agreed to in writing, software
 * distributed under the License is distributed on an "AS IS" BASIS,
 * WITHOUT WARRANTIES OR CONDITIONS OF ANY KIND, either express or implied.
 * See the License for the specific language governing permissions and
 * limitations under the License.
 */
package com.hierynomus.spnego;

<<<<<<< HEAD
import com.hierynomus.asn1.ASN1InputStream;
import com.hierynomus.asn1.types.ASN1Object;
import com.hierynomus.asn1.types.constructed.ASN1TaggedObject;
import com.hierynomus.asn1.types.primitive.ASN1Enumerated;
import com.hierynomus.asn1.types.primitive.ASN1ObjectIdentifier;
import com.hierynomus.asn1.types.string.ASN1OctetString;
import com.hierynomus.protocol.commons.buffer.Buffer;
import com.hierynomus.protocol.commons.buffer.Endian;
import com.hierynomus.smbj.common.SMBRuntimeException;

import java.io.IOException;
import java.math.BigInteger;
=======
import java.io.IOException;
import java.math.BigInteger;
import org.bouncycastle.asn1.*;
import com.hierynomus.protocol.commons.buffer.Buffer;
import com.hierynomus.protocol.commons.buffer.Endian;
import com.hierynomus.smbj.common.SMBRuntimeException;
>>>>>>> 973a86db

/**
 * This class can encode and decode the SPNEGO negTokenInit Token.
 * <p/>
 * The entire token is an ASN.1 DER encoded sequence of bytes in little endian byte encoding.
 * <p/>
 * The following if the ASN.1 specification of the full structure of the token:
 * <p/>
 * <pre>
 * NegotiationToken ::=  CHOICE {
 *   negTokenInit   [0]  NegTokenInit,
 *   negTokenTarg   [1]  NegTokenTarg
 * }
 *
 * NegTokenTarg     ::=  SEQUENCE {
 *   negResult      [0]  ENUMERATED {
 *                            accept_completed (0),
 *                            accept_incomplete (1),
 *                            rejected (2) }  OPTIONAL,
 *   supportedMech  [1]  MechType             OPTIONAL,
 *   responseToken  [2]  OCTET STRING         OPTIONAL,
 *   mechListMIC    [3]  OCTET STRING         OPTIONAL
 * }
 *
 * MechType         ::=  OBJECT IDENTIFIER
 * </pre>
 * <p/>
 * In the context of this class only the <em>NegTokenTarg</em> is covered.
 */
public class NegTokenTarg extends SpnegoToken {

    private BigInteger negotiationResult;
    private ASN1ObjectIdentifier supportedMech;
    private byte[] responseToken;
    private byte[] mechListMic;

    public NegTokenTarg() {
        super(0x01, "NegTokenTarg");
    }

    // Override writeGss for NTLMSSP_AUTH since Samba does not like putting the OID for SPNEGO
    protected void writeGss(Buffer<?> buffer, ASN1EncodableVector negToken) throws IOException {
        DERTaggedObject negotiationToken = new DERTaggedObject(true, 0x01, new DERSequence(negToken));

        buffer.putRawBytes(negotiationToken.getEncoded());
    }

    public void write(Buffer<?> buffer) {
        try {
            ASN1EncodableVector negTokenTarg = new ASN1EncodableVector();
            if (negotiationResult != null) {
                negTokenTarg.add(new DERTaggedObject(0x0, new ASN1Enumerated(negotiationResult)));
            }
            if (supportedMech != null) {
                negTokenTarg.add(new DERTaggedObject(0x01, supportedMech));
            }
            if (responseToken != null && responseToken.length > 0) {
                negTokenTarg.add(new DERTaggedObject(0x02, new DEROctetString(responseToken)));
            }
            if (mechListMic != null && mechListMic.length > 0) {
                negTokenTarg.add(new DERTaggedObject(0x03, new DEROctetString(mechListMic)));
            }

            writeGss(buffer, negTokenTarg);
        } catch (IOException e) {
            throw new SMBRuntimeException(e);
        }
    }


    public NegTokenTarg read(byte[] bytes) throws IOException {
        return read(new Buffer.PlainBuffer(bytes, Endian.LE));
    }

<<<<<<< HEAD
    public NegTokenTarg read(Buffer<?> buffer) throws IOException {
        try {
            ASN1Object instance = new ASN1InputStream(buffer.getCompactData()).readObject();
=======
    private NegTokenTarg read(Buffer<?> buffer) throws IOException {
        try (ASN1InputStream is = new ASN1InputStream(buffer.asInputStream())) {
            ASN1Primitive instance = is.readObject();
>>>>>>> 973a86db
            parseSpnegoToken(instance);
        } catch (SpnegoException e) {
            throw new SMBRuntimeException(e);
        }
        return this;
    }

    @Override
    protected void parseTagged(ASN1TaggedObject asn1TaggedObject) throws SpnegoException {
        switch (asn1TaggedObject.getTag().getTag()) {
            case 0:
                readNegResult(asn1TaggedObject.getObject());
                break;
            case 1:
                readSupportedMech(asn1TaggedObject.getObject());
                break;
            case 2:
                readResponseToken(asn1TaggedObject.getObject());
                break;
            default:
                throw new SpnegoException("Unknown Object Tag " + asn1TaggedObject.getTagNo() + " encountered.");
        }

    }

    private void readResponseToken(ASN1Object responseToken) throws SpnegoException {
        if (!(responseToken instanceof ASN1OctetString)) {
            throw new SpnegoException("Expected the responseToken (OCTET_STRING) contents, not: " + responseToken);
        }
        this.responseToken = ((ASN1OctetString) responseToken).getValue();

    }

    private void readMechListMIC(ASN1Object mic) throws SpnegoException {
        if (!(mic instanceof ASN1OctetString)) {
            throw new SpnegoException("Expected the responseToken (OCTET_STRING) contents, not: " + mic);
        }
        this.mechListMic = ((ASN1OctetString) mic).getValue();

    }

    private void readSupportedMech(ASN1Object supportedMech) throws SpnegoException {
        if (!(supportedMech instanceof ASN1ObjectIdentifier)) {
            throw new SpnegoException("Expected the supportedMech (OBJECT IDENTIFIER) contents, not: " + supportedMech);
        }
        this.supportedMech = (ASN1ObjectIdentifier) supportedMech;

    }

    private void readNegResult(ASN1Object object) throws SpnegoException {
        if (!(object instanceof ASN1Enumerated)) {
            throw new SpnegoException("Expected the negResult (ENUMERATED) contents, not: " + supportedMech);
        }
        this.negotiationResult = ((ASN1Enumerated) object).getValue();
    }

    public BigInteger getNegotiationResult() {
        return negotiationResult;
    }

    public void setNegotiationResult(BigInteger negotiationResult) {
        this.negotiationResult = negotiationResult;
    }

    public ASN1ObjectIdentifier getSupportedMech() {
        return supportedMech;
    }

    public void setSupportedMech(ASN1ObjectIdentifier supportedMech) {
        this.supportedMech = supportedMech;
    }

    public byte[] getResponseToken() {
        return responseToken;
    }

    public void setResponseToken(byte[] responseToken) {
        this.responseToken = responseToken;
    }

    public byte[] getMechListMic() {
        return mechListMic;
    }

    public void setMechListMic(byte[] mechListMic) {
        this.mechListMic = mechListMic;
    }
}<|MERGE_RESOLUTION|>--- conflicted
+++ resolved
@@ -15,9 +15,14 @@
  */
 package com.hierynomus.spnego;
 
-<<<<<<< HEAD
 import com.hierynomus.asn1.ASN1InputStream;
+import com.hierynomus.asn1.ASN1OutputStream;
+import com.hierynomus.asn1.encodingrules.ASN1Encoder;
+import com.hierynomus.asn1.encodingrules.der.DERDecoder;
 import com.hierynomus.asn1.types.ASN1Object;
+import com.hierynomus.asn1.types.ASN1Tag;
+import com.hierynomus.asn1.types.ASN1TagClass;
+import com.hierynomus.asn1.types.constructed.ASN1Sequence;
 import com.hierynomus.asn1.types.constructed.ASN1TaggedObject;
 import com.hierynomus.asn1.types.primitive.ASN1Enumerated;
 import com.hierynomus.asn1.types.primitive.ASN1ObjectIdentifier;
@@ -26,16 +31,13 @@
 import com.hierynomus.protocol.commons.buffer.Endian;
 import com.hierynomus.smbj.common.SMBRuntimeException;
 
+import java.io.ByteArrayOutputStream;
 import java.io.IOException;
 import java.math.BigInteger;
-=======
-import java.io.IOException;
-import java.math.BigInteger;
-import org.bouncycastle.asn1.*;
-import com.hierynomus.protocol.commons.buffer.Buffer;
-import com.hierynomus.protocol.commons.buffer.Endian;
-import com.hierynomus.smbj.common.SMBRuntimeException;
->>>>>>> 973a86db
+import java.util.ArrayList;
+import java.util.List;
+
+import static com.hierynomus.asn1.types.ASN1Tag.forTag;
 
 /**
  * This class can encode and decode the SPNEGO negTokenInit Token.
@@ -77,29 +79,32 @@
     }
 
     // Override writeGss for NTLMSSP_AUTH since Samba does not like putting the OID for SPNEGO
-    protected void writeGss(Buffer<?> buffer, ASN1EncodableVector negToken) throws IOException {
-        DERTaggedObject negotiationToken = new DERTaggedObject(true, 0x01, new DERSequence(negToken));
-
-        buffer.putRawBytes(negotiationToken.getEncoded());
+    protected void writeGss(Buffer<?> buffer, List<ASN1Object> negToken) throws IOException {
+        ASN1TaggedObject negotiationToken = new ASN1TaggedObject(ASN1Tag.forTag(ASN1TagClass.Application, 0x01), new ASN1Sequence(negToken));
+
+        ByteArrayOutputStream out = new ByteArrayOutputStream();
+        new ASN1OutputStream(new ASN1Encoder() {
+        }, out).writeObject(negotiationToken);
+        buffer.putRawBytes(out.toByteArray());
     }
 
     public void write(Buffer<?> buffer) {
         try {
-            ASN1EncodableVector negTokenTarg = new ASN1EncodableVector();
+            ArrayList<ASN1Object> list = new ArrayList<>();
             if (negotiationResult != null) {
-                negTokenTarg.add(new DERTaggedObject(0x0, new ASN1Enumerated(negotiationResult)));
+                list.add(new ASN1TaggedObject(forTag(ASN1TagClass.Application, 0), new ASN1Enumerated(negotiationResult)));
             }
             if (supportedMech != null) {
-                negTokenTarg.add(new DERTaggedObject(0x01, supportedMech));
+                list.add(new ASN1TaggedObject(forTag(ASN1TagClass.Application, 0x01), supportedMech));
             }
             if (responseToken != null && responseToken.length > 0) {
-                negTokenTarg.add(new DERTaggedObject(0x02, new DEROctetString(responseToken)));
+                list.add(new ASN1TaggedObject(forTag(ASN1TagClass.Application, 0x02), new ASN1OctetString(responseToken)));
             }
             if (mechListMic != null && mechListMic.length > 0) {
-                negTokenTarg.add(new DERTaggedObject(0x03, new DEROctetString(mechListMic)));
-            }
-
-            writeGss(buffer, negTokenTarg);
+                list.add(new ASN1TaggedObject(forTag(ASN1TagClass.Application, 0x03), new ASN1OctetString(mechListMic)));
+            }
+
+            writeGss(buffer, list);
         } catch (IOException e) {
             throw new SMBRuntimeException(e);
         }
@@ -110,15 +115,9 @@
         return read(new Buffer.PlainBuffer(bytes, Endian.LE));
     }
 
-<<<<<<< HEAD
     public NegTokenTarg read(Buffer<?> buffer) throws IOException {
         try {
-            ASN1Object instance = new ASN1InputStream(buffer.getCompactData()).readObject();
-=======
-    private NegTokenTarg read(Buffer<?> buffer) throws IOException {
-        try (ASN1InputStream is = new ASN1InputStream(buffer.asInputStream())) {
-            ASN1Primitive instance = is.readObject();
->>>>>>> 973a86db
+            ASN1Object instance = new ASN1InputStream(new DERDecoder(), buffer.getCompactData()).readObject();
             parseSpnegoToken(instance);
         } catch (SpnegoException e) {
             throw new SMBRuntimeException(e);
